--- conflicted
+++ resolved
@@ -42,11 +42,6 @@
       return buildFileList(store.files.get(), rootFolder, hideRoot, computedHiddenFiles);
     }, [store.files, rootFolder, hideRoot, computedHiddenFiles]);
 
-<<<<<<< HEAD
-    const [collapsedFolders, setCollapsedFolders] = useState(() => {
-      return collapsed
-        ? new Set(fileList.filter((item) => item.kind === 'folder').map((item) => item.fullPath))
-=======
     const folders = useMemo(() => fileList.filter((item) => item.kind === 'folder'), [fileList]);
 
     // Initial collapsed folders based on props
@@ -58,7 +53,6 @@
               .map((item) => item.fullPath)
               .filter((path) => collapsed.includes(path)),
           )
->>>>>>> 3babf08d
         : new Set<string>();
     }, [collapsed, fileList]);
 
